use crate::{
    config::{Compression, InnerCipherSuite, OuterCipherSuite},
    crypt::{self, kdf::Kdf},
    db::{Database, Group, Header, InnerHeader, Meta, Node},
    result::{DatabaseIntegrityError, Error, Result},
    xml_parse,
};

use byteorder::{ByteOrder, LittleEndian};

use std::convert::TryFrom;

#[derive(Debug)]
pub struct KDBX3Header {
    // https://gist.github.com/msmuenchen/9318327
    pub version: u32,
    pub file_major_version: u16,
    pub file_minor_version: u16,
    pub outer_cipher: OuterCipherSuite,
    pub compression: Compression,
    pub master_seed: Vec<u8>,
    pub transform_seed: Vec<u8>,
    pub transform_rounds: u64,
    pub outer_iv: Vec<u8>,
    pub protected_stream_key: Vec<u8>,
    pub stream_start: Vec<u8>,
    pub inner_cipher: InnerCipherSuite,
    pub body_start: usize,
}

fn parse_header(data: &[u8]) -> Result<KDBX3Header> {
    let (version, file_major_version, file_minor_version) = crate::parse::get_kdbx_version(data)?;

    if version != 0xb54b_fb67 || file_major_version != 3 {
        return Err(DatabaseIntegrityError::InvalidKDBXVersion {
            version,
            file_major_version,
            file_minor_version,
        }
        .into());
    }

    let mut outer_cipher: Option<OuterCipherSuite> = None;
    let mut compression: Option<Compression> = None;
    let mut master_seed: Option<Vec<u8>> = None;
    let mut transform_seed: Option<Vec<u8>> = None;
    let mut transform_rounds: Option<u64> = None;
    let mut outer_iv: Option<Vec<u8>> = None;
    let mut protected_stream_key: Option<Vec<u8>> = None;
    let mut stream_start: Option<Vec<u8>> = None;
    let mut inner_cipher: Option<InnerCipherSuite> = None;

    // parse header
    let mut pos = 12;

    loop {
        // parse header blocks.
        //
        // every block is a triplet of (3 + entry_length) bytes with this structure:
        //
        // (
        //   entry_type: u8,                        // a numeric entry type identifier
        //   entry_length: u16,                     // length of the entry buffer
        //   entry_buffer: [u8; entry_length]       // the entry buffer
        // )

        let entry_type = data[pos];
        let entry_length: usize = LittleEndian::read_u16(&data[pos + 1..(pos + 3)]) as usize;
        let entry_buffer = &data[(pos + 3)..(pos + 3 + entry_length)];

        pos += 3 + entry_length;

        match entry_type {
            // END - finished parsing header
            0 => {
                break;
            }

            // COMMENT
            1 => {}

            // CIPHERID - a UUID specifying which cipher suite
            //            should be used to encrypt the payload
            2 => {
                outer_cipher = Some(OuterCipherSuite::try_from(entry_buffer)?);
            }

            // COMPRESSIONFLAGS - first byte determines compression of payload
            3 => {
                compression = Some(Compression::try_from(LittleEndian::read_u32(
                    &entry_buffer,
                ))?);
            }

            // MASTERSEED - Master seed for deriving the master key
            4 => master_seed = Some(entry_buffer.to_vec()),

            // TRANSFORMSEED - Seed used in deriving the transformed key
            5 => transform_seed = Some(entry_buffer.to_vec()),

            // TRANSFORMROUNDS - Number of rounds used in derivation of transformed key
            6 => transform_rounds = Some(LittleEndian::read_u64(entry_buffer)),

            // ENCRYPTIONIV - Initialization Vector for decrypting the payload
            7 => outer_iv = Some(entry_buffer.to_vec()),

            // PROTECTEDSTREAMKEY - Key for decrypting the inner protected values
            8 => protected_stream_key = Some(entry_buffer.to_vec()),

            // STREAMSTARTBYTES - First bytes of decrypted payload (to check correct decryption)
            9 => stream_start = Some(entry_buffer.to_vec()),

            // INNERRANDOMSTREAMID - specifies which cipher suite
            //                       to use for decrypting the inner protected values
            10 => {
                inner_cipher = Some(InnerCipherSuite::try_from(LittleEndian::read_u32(
                    entry_buffer,
                ))?);
            }

            _ => {
                return Err(DatabaseIntegrityError::InvalidOuterHeaderEntry { entry_type }.into());
            }
        };
    }

    // at this point, the header needs to be fully defined - unwrap options and return errors if
    // something is missing

    fn get_or_err<T>(v: Option<T>, err: &str) -> Result<T> {
        v.ok_or_else(|| {
            DatabaseIntegrityError::IncompleteOuterHeader {
                missing_field: err.into(),
            }
            .into()
        })
    }

    let outer_cipher = get_or_err(outer_cipher, "Outer Cipher ID")?;
    let compression = get_or_err(compression, "Compression ID")?;
    let master_seed = get_or_err(master_seed, "Master seed")?;
    let transform_seed = get_or_err(transform_seed, "Transform seed")?;
    let transform_rounds = get_or_err(transform_rounds, "Number of transformation rounds")?;
    let outer_iv = get_or_err(outer_iv, "Outer cipher IV")?;
    let protected_stream_key = get_or_err(protected_stream_key, "Protected stream key")?;
    let stream_start = get_or_err(stream_start, "Stream start bytes")?;
    let inner_cipher = get_or_err(inner_cipher, "Inner cipher ID")?;

    Ok(KDBX3Header {
        version,
        file_major_version,
        file_minor_version,
        outer_cipher,
        compression,
        master_seed,
        transform_seed,
        transform_rounds,
        outer_iv,
        protected_stream_key,
        stream_start,
        inner_cipher,
        body_start: pos,
    })
}

/// Open, decrypt and parse a KeePass database from a source and a password
pub(crate) fn parse(data: &[u8], key_elements: &[Vec<u8>]) -> Result<Database> {
    let (header, xml_blocks) = decrypt_xml(data, key_elements)?;

    // Derive stream key for decrypting inner protected values and set up decryption context
    let stream_key = crypt::calculate_sha256(&[header.protected_stream_key.as_ref()])?;
    let mut inner_decryptor = header.inner_cipher.get_cipher(&stream_key)?;
    let mut meta = Meta {
        recyclebin_uuid: Default::default(),
    };

    let mut root = Group {
        uuid: Default::default(),
        name: "Root".to_owned(),
        children: Default::default(),
        expires: Default::default(),
        times: Default::default(),
        uuid: Default::default(),
    };

    // Parse XML data blocks
    for block_buffer in xml_blocks {
        let (block_group, _meta) =
            xml_parse::parse_xml_block(&block_buffer, &mut *inner_decryptor)?;
<<<<<<< HEAD
        // FIXME: This should only be done when _meta has a meaningful value
=======
>>>>>>> 33061741
        meta = _meta;
        root.children.push(Node::Group(block_group));
    }

    // Re-root db.root if it contains only one child (if there was only one block)
    if root.children.len() == 1 {
        let new_root = if let Node::Group(g) = root.children.drain(..).next().unwrap() {
            Some(g)
        } else {
            None
        };
        if let Some(g) = new_root {
            root = g;
        }
    }

    let db = Database {
        header: Header::KDBX3(header),
        inner_header: InnerHeader::None,
        root,
        meta,
    };

    Ok(db)
}

/// Open and decrypt a KeePass KDBX3 database from a source and a password
pub(crate) fn decrypt_xml(
    data: &[u8],
    key_elements: &[Vec<u8>],
) -> Result<(KDBX3Header, Vec<Vec<u8>>)> {
    // parse header
    let header = parse_header(data)?;

    let mut pos = header.body_start;

    // Turn enums into appropriate trait objects
    let compression = header.compression.get_compression();

    // Rest of file after header is payload
    let payload_encrypted = &data[pos..];

    // derive master key from composite key, transform_seed, transform_rounds and master_seed
    let key_elements: Vec<&[u8]> = key_elements.iter().map(|v| &v[..]).collect();
    let composite_key = crypt::calculate_sha256(&key_elements)?;

    // KDF is hard coded for KDBX 3
    let transformed_key = crypt::kdf::AesKdf {
        seed: header.transform_seed.clone(),
        rounds: header.transform_rounds,
    }
    .transform_key(&composite_key)?;

    let master_key = crypt::calculate_sha256(&[header.master_seed.as_ref(), &transformed_key])?;

    // Decrypt payload
    let payload = header
        .outer_cipher
        .get_cipher(&master_key, header.outer_iv.as_ref())?
        .decrypt(payload_encrypted)?;

    // Check if we decrypted correctly
    if &payload[0..header.stream_start.len()] != header.stream_start.as_slice() {
        return Err(Error::IncorrectKey);
    }

    let mut buf = Vec::new();

    pos = 32;
    let mut block_index = 0;
    loop {
        // Parse blocks in payload.
        //
        // Each block is a tuple of size (40 + block_size) with structure:
        //
        // (
        //   block_id: u32,                                 // a numeric block ID (starts at 0)
        //   block_hash: [u8, 32],                          // SHA256 of block_buffer_compressed
        //   block_size: u32,                               // block_size size in bytes
        //   block_buffer_compressed: [u8, block_size]      // Block data, possibly compressed
        // )

        // let block_id = LittleEndian::read_u32(&payload[pos..(pos + 4)]);
        let block_hash = &payload[(pos + 4)..(pos + 36)];
        let block_size = LittleEndian::read_u32(&payload[(pos + 36)..(pos + 40)]) as usize;

        // A block with size 0 means we have hit EOF
        if block_size == 0 {
            break;
        }

        let block_buffer_compressed = &payload[(pos + 40)..(pos + 40 + block_size)];

        // Test block hash
        let block_hash_check = crypt::calculate_sha256(&[&block_buffer_compressed])?;
        if block_hash != block_hash_check.as_slice() {
            return Err(DatabaseIntegrityError::BlockHashMismatch { block_index }.into());
        }

        // Decompress block_buffer_compressed
        buf.append(&mut block_buffer_compressed.to_vec());

        pos += 40 + block_size;
        block_index += 1;
    }
    let mut xml_blocks = Vec::new();
    xml_blocks.push(compression.decompress(&buf)?.to_vec());

    Ok((header, xml_blocks))
}<|MERGE_RESOLUTION|>--- conflicted
+++ resolved
@@ -180,17 +180,12 @@
         children: Default::default(),
         expires: Default::default(),
         times: Default::default(),
-        uuid: Default::default(),
     };
 
     // Parse XML data blocks
     for block_buffer in xml_blocks {
         let (block_group, _meta) =
             xml_parse::parse_xml_block(&block_buffer, &mut *inner_decryptor)?;
-<<<<<<< HEAD
-        // FIXME: This should only be done when _meta has a meaningful value
-=======
->>>>>>> 33061741
         meta = _meta;
         root.children.push(Node::Group(block_group));
     }
