--- conflicted
+++ resolved
@@ -17,17 +17,10 @@
     AutoTypeAssociation(AutoTypeAssociation),
     ExpiryTime(String),
     Expires(bool),
-<<<<<<< HEAD
     Meta(Meta),
     UUID(String),
     RecycleBinUUID(String),
     Tags(String),
-=======
-    Tags(String),
-    Meta(Meta),
-    UUID(String),
-    RecycleBinUUID(String),
->>>>>>> 33061741
 }
 
 fn parse_xml_timestamp(t: &str) -> Result<chrono::NaiveDateTime> {
@@ -122,17 +115,10 @@
                     "Association",
                     "ExpiryTime",
                     "Expires",
-<<<<<<< HEAD
-                    "Meta",
-                    "RecycleBinUUID",
-                    "UUID",
-                    "Tags",
-=======
                     "UUID",
                     "Tags",
                     "Meta",
                     "RecycleBinUUID",
->>>>>>> 33061741
                 ]
                 .contains(&&local_name[..])
                 {
@@ -230,8 +216,6 @@
                             }
                         }
 
-<<<<<<< HEAD
-=======
                         Node::UUID(u) => {
                             if let Some(&mut Node::Entry(Entry { ref mut uuid, .. })) =
                                 parsed_stack_head
@@ -244,7 +228,6 @@
                             }
                         }
 
->>>>>>> 33061741
                         Node::Tags(t) => {
                             if let Some(&mut Node::Entry(Entry { ref mut tags, .. })) =
                                 parsed_stack_head
@@ -260,17 +243,6 @@
                             }
                         }
 
-<<<<<<< HEAD
-                        Node::UUID(r) => {
-                            if let Some(&mut Node::Group(Group { ref mut uuid, .. })) =
-                                parsed_stack_head
-                            {
-                                *uuid = r;
-                            }
-                        }
-
-=======
->>>>>>> 33061741
                         Node::RecycleBinUUID(r) => {
                             if let Some(&mut Node::Meta(Meta {
                                 ref mut recyclebin_uuid,
@@ -339,12 +311,6 @@
                             }
                         }
                     }
-<<<<<<< HEAD
-                    (Some("UUID"), Some(&mut Node::UUID(ref mut et))) => {
-                        *et = c;
-                    }
-=======
->>>>>>> 33061741
                     (Some("RecycleBinUUID"), Some(&mut Node::RecycleBinUUID(ref mut et))) => {
                         *et = c;
                     }
