# keepass

[![Crates.io](https://img.shields.io/crates/v/keepass.svg)](https://crates.io/crates/keepass)
[![Documentation](https://docs.rs/keepass/badge.svg)](https://docs.rs/keepass/)
[![Build Status](https://travis-ci.org/sseemayer/keepass-rs.svg?branch=master)](https://travis-ci.org/sseemayer/keepass-rs)
[![codecov](https://codecov.io/gh/sseemayer/keepass-rs/branch/master/graph/badge.svg)](https://codecov.io/gh/sseemayer/keepass-rs)

KeePass .kdbx database file parser for Rust

## Example
```rust
extern crate keepass;

use keepass::{Database, NodeRef, Result, Error};
use std::fs::File;

fn main() -> Result<()> {
    // Open KeePass database
    let path = std::path::Path::new("tests/resources/test_db_with_password.kdbx");
    let db = Database::open(
        &mut File::open(path)?,         // the database
        Some("demopass"),               // password
        None                            // keyfile
    )?;

    // Iterate over all Groups and Nodes
    for node in &db.root {
        match node {
            NodeRef::Group(g) => {
                println!("Saw group '{0}'", g.name);
            },
            NodeRef::Entry(e) => {
                let title = e.get_title().unwrap_or("(no title)");
<<<<<<< HEAD
                let user = e.get_username().unwrap_or("(no user)");
=======
                let user = e.get_username().unwrap_or("(no username)");
>>>>>>> 18781ece
                let pass = e.get_password().unwrap_or("(no password)");
                println!("Entry '{0}': '{1}' : '{2}'", title, user, pass);
            }
        }
    }

    Ok(())
}
```

## Installation
Add the following to the `dependencies` section of your `Cargo.toml`:

```ignore
[dependencies]
keepass = "*"
```

**Performance note:** Please set the `RUSTFLAGS` environment variable when compiling to enable CPU-specific optimizations (this greatly affects the speed of the AES key derivation):

```bash
export RUSTFLAGS='-C target-cpu=native'
```

For best results, also compile in Release mode.

Alternatively, you can add a `.cargo/config.toml` like in this project to ensure that rustflags are always set.

For AArch64 / ARMv8:

The `aes` optimizations are not yet enabled on stable rust. If you want a big performance boost you can build using nightly and enabling the `armv8` feature of the `aes` crate:

<<<<<<< HEAD
```
=======
```ignore
>>>>>>> 18781ece
[dependencies.aes]
# Needs at least 0.7.5 for the feature
version = "0.7.5"
features = ["armv8"]
```

## [Documentation](https://docs.rs/keepass)

## Developer Tools

### `kp-dump-xml`
This library contains an optionally-compiled command line application to dump out the internal XML representation from a KDBX database. This can be useful for implementing additional features for the XML parser.

Since the tool depends on additional crates, it is not compiled until you specify the `utilities` feature, e.g.

```ignore
cargo run --release --features "utilities" --bin kp-dump-xml -- path/to/database.kdbx
```

## License
MIT<|MERGE_RESOLUTION|>--- conflicted
+++ resolved
@@ -31,11 +31,7 @@
             },
             NodeRef::Entry(e) => {
                 let title = e.get_title().unwrap_or("(no title)");
-<<<<<<< HEAD
-                let user = e.get_username().unwrap_or("(no user)");
-=======
                 let user = e.get_username().unwrap_or("(no username)");
->>>>>>> 18781ece
                 let pass = e.get_password().unwrap_or("(no password)");
                 println!("Entry '{0}': '{1}' : '{2}'", title, user, pass);
             }
@@ -68,11 +64,7 @@
 
 The `aes` optimizations are not yet enabled on stable rust. If you want a big performance boost you can build using nightly and enabling the `armv8` feature of the `aes` crate:
 
-<<<<<<< HEAD
-```
-=======
 ```ignore
->>>>>>> 18781ece
 [dependencies.aes]
 # Needs at least 0.7.5 for the feature
 version = "0.7.5"
